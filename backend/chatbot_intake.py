--- conflicted
+++ resolved
@@ -36,27 +36,7 @@
 
     # Your input text
     text = """
-<<<<<<< HEAD
-        New York (CNN)When Liana Barrientos was 23 years old, she got married in Westchester County, New York.
-        A year later, she got married again in Westchester County, but to a different man and without divorcing her first husband.
-        Only 18 days after that marriage, she got hitched yet again. Then, Barrientos declared "I do" five more times, sometimes only within two weeks of each other.
-        In 2010, she married once more, this time in the Bronx. In an application for a marriage license, she stated it was her "first and only" marriage.
-        Barrientos, now 39, is facing two criminal counts of "offering a false instrument for filing in the first degree," referring to her false statements on the
-        2010 marriage license application, according to court documents.
-        Prosecutors said the marriages were part of an immigration scam.
-        On Friday, she pleaded not guilty at State Supreme Court in the Bronx, according to her attorney, Christopher Wright, who declined to comment further.
-        After leaving court, Barrientos was arrested and charged with theft of service and criminal trespass for allegedly sneaking into the New York subway through an emergency exit, said Detective
-        Annette Markowski, a police spokeswoman. In total, Barrientos has been married 10 times, with nine of her marriages occurring between 1999 and 2002.
-        All occurred either in Westchester County, Long Island, New Jersey or the Bronx. She is believed to still be married to four men, and at one time, she was married to eight men at once, prosecutors say.
-        Prosecutors said the immigration scam involved some of her husbands, who filed for permanent residence status shortly after the marriages.
-        Any divorces happened only after such filings were approved. It was unclear whether any of the men will be prosecuted.
-        The case was referred to the Bronx District Attorney\'s Office by Immigration and Customs Enforcement and the Department of Homeland Security\'s
-        Investigation Division. Seven of the men are from so-called "red-flagged" countries, including Egypt, Turkey, Georgia, Pakistan and Mali.
-        Her eighth husband, Rashid Rajput, was deported in 2006 to his native Pakistan after an investigation by the Joint Terrorism Task Force.
-        If convicted, Barrientos faces up to four years in prison.  Her next court appearance is scheduled for May 18.
-=======
 
->>>>>>> 6b4ec804
     """
 
     # Prepend task prefix
